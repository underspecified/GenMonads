from genmonads.functor import *
from genmonads.tailrec import *

__all__ = ['FlatMap', ]


class FlatMap(Functor):
    """
    A type class for that implements the `flat_map()` function.
    """

    def __lshift__(self, fb):
        """
        A symbolic alias for `for_effect()`.

        Args:
            fb (FlatMap[B]]): the `FlatMap` to evaluate and discard output

        Returns:
            FlatMap[A]
        """
        return self.for_effect(fb)

    def __rshift__(self, f):
        """
        A symbolic alias for `flat_map()` and `followed_by()`.
        
        Uses dynamic type checking to permit arguments of the forms `self >> lambda x: FlatMap(x)` and
        `self >> FlatMap(x)`, where the latter discards the output of the first `FlatMap` instance.

        Args:
            f (Union[Callable[[A],FlatMap[B]],FlatMap[B]]): the function to apply

        Returns:
            FlatMap[B]
        """
        return self.flat_map(f) if callable(f) else self.followed_by(f)

    def flatten(self):
        """
        Flattens nested `F` structures.

        Returns:
            FlatMap[T]: the flattened monad
        """
        return self.flat_map(lambda fa: fa)

    def flat_map(self, f):
        """
        Applies a function to the inner value of a monad.

        Args:
            f (Callable[[A],B]): the function to apply

        Returns:
            FlatMap[B]: the resulting monad
        """
        raise NotImplementedError

    def followed_by(self, fb):
        """
        Sequentially compose two `FlatMap`s, discarding the output of the first.

        Args:
            fb (FlatMap[B]): the `FlatMap` to return

        Returns:
            FlatMap[B]: the resulting `FlatMap` after evaluating the first and discarding its output
        """
        return self.flat_map(lambda _: fb)

    def for_effect(self, fb):
        """
        Sequentially compose two `FlatMap`s, discarding the output of the first.

        Args:
            fb (FlatMap[B]): the `FlatMap` to return

        Returns:
            FlatMap[B]: the resulting `FlatMap` after evaluating the first and discarding its output
        """
        return self.flat_map(lambda a: fb.map(lambda _: a))

    def map(self, f):
        """
        Applies a function to the inner value of a functor.

        Args:
            f (Callable[[A],B]): the function to apply

        Returns:
            FlatMap[B]: the resulting functor
        """
        raise NotImplementedError

    @staticmethod
    def pure(value):
        """
        Injects a value into `FlatMap`.

        Args:
            value (T): the value

        Returns:
            FlatMap[T]: the resulting `FlatMap`
        """
        raise NotImplementedError

    # noinspection PyPep8Naming
    @staticmethod
    def tailrecM(f, a):
        """
        Applies a tail-recursive function in a stack safe manner.

        Args:
            f (Callable[[A],FlatMap[Either[A,B]]]): the function to apply
            a: the recursive function's input

        Returns:
            FlatMap[B]: a `FlatMap` instance containing the result of applying the tail-recursive function to
            its argument
        """
        def go(a1):
            fa = f(a1)
            print("FlatMap.go(", a, "):", fa)
            e = fa.get()
<<<<<<< HEAD
            x = e.get()
            if e.is_left():
                return lambda: go(x)
            else:
                return fa.pure(x)
=======
            print("FlatMap.go(", a, "):", e)
            a2 = e.get()
            print("FlatMap.go(", a, "):", a2)
            return fa.pure(a2) if e.is_right() else lambda: go(a2)
>>>>>>> bb1e5d7f
        return trampoline(go, a)<|MERGE_RESOLUTION|>--- conflicted
+++ resolved
@@ -122,18 +122,7 @@
         """
         def go(a1):
             fa = f(a1)
-            print("FlatMap.go(", a, "):", fa)
             e = fa.get()
-<<<<<<< HEAD
-            x = e.get()
-            if e.is_left():
-                return lambda: go(x)
-            else:
-                return fa.pure(x)
-=======
-            print("FlatMap.go(", a, "):", e)
             a2 = e.get()
-            print("FlatMap.go(", a, "):", a2)
             return fa.pure(a2) if e.is_right() else lambda: go(a2)
->>>>>>> bb1e5d7f
         return trampoline(go, a)